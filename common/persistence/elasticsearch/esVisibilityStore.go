--- conflicted
+++ resolved
@@ -79,7 +79,6 @@
 	}
 
 	visibilityRecord struct {
-<<<<<<< HEAD
 		WorkflowID      string
 		RunID           string
 		WorkflowType    string
@@ -90,21 +89,8 @@
 		HistoryLength   int64
 		Memo            []byte
 		Encoding        string
+		TaskList        string
 		Attr            map[string]interface{}
-=======
-		WorkflowID    string
-		RunID         string
-		WorkflowType  string
-		StartTime     int64
-		ExecutionTime int64
-		CloseTime     int64
-		CloseStatus   workflow.WorkflowExecutionCloseStatus
-		HistoryLength int64
-		Memo          []byte
-		Encoding      string
-		TaskList      string
-		Attr          map[string]interface{}
->>>>>>> 651a26b2
 	}
 )
 
@@ -907,28 +893,16 @@
 	return record
 }
 
-<<<<<<< HEAD
-func getVisibilityMessage(namespaceID string, wid, rid string, workflowTypeName string,
-=======
-func getVisibilityMessage(domainID string, wid, rid string, workflowTypeName string, taskList string,
->>>>>>> 651a26b2
+func getVisibilityMessage(namespaceID string, wid, rid string, workflowTypeName string, taskList string,
 	startTimeUnixNano, executionTimeUnixNano int64, taskID int64, memo []byte, encoding common.EncodingType,
 	searchAttributes map[string][]byte) *indexergenpb.Message {
 
-<<<<<<< HEAD
 	msgType := indexergenpb.MessageType_Index
 	fields := map[string]*indexergenpb.Field{
 		es.WorkflowType:  {Type: es.FieldTypeString, StringData: workflowTypeName},
 		es.StartTime:     {Type: es.FieldTypeInt, IntData: startTimeUnixNano},
 		es.ExecutionTime: {Type: es.FieldTypeInt, IntData: executionTimeUnixNano},
-=======
-	msgType := indexer.MessageTypeIndex
-	fields := map[string]*indexer.Field{
-		es.WorkflowType:  {Type: &es.FieldTypeString, StringData: common.StringPtr(workflowTypeName)},
-		es.StartTime:     {Type: &es.FieldTypeInt, IntData: common.Int64Ptr(startTimeUnixNano)},
-		es.ExecutionTime: {Type: &es.FieldTypeInt, IntData: common.Int64Ptr(executionTimeUnixNano)},
-		es.TaskList:      {Type: &es.FieldTypeString, StringData: common.StringPtr(taskList)},
->>>>>>> 651a26b2
+		es.TaskList:      {Type: es.FieldTypeString, StringData: taskList},
 	}
 	if len(memo) != 0 {
 		fields[es.Memo] = &indexergenpb.Field{Type: es.FieldTypeBinary, BinaryData: memo}
@@ -949,10 +923,9 @@
 	return msg
 }
 
-<<<<<<< HEAD
 func getVisibilityMessageForCloseExecution(namespaceID string, wid, rid string, workflowTypeName string,
 	startTimeUnixNano int64, executionTimeUnixNano int64, endTimeUnixNano int64, status executionpb.WorkflowExecutionStatus,
-	historyLength int64, taskID int64, memo []byte, encoding common.EncodingType,
+	historyLength int64, taskID int64, memo []byte, taskList string, encoding common.EncodingType,
 	searchAttributes map[string][]byte) *indexergenpb.Message {
 
 	msgType := indexergenpb.MessageType_Index
@@ -963,22 +936,7 @@
 		es.CloseTime:       {Type: es.FieldTypeInt, IntData: endTimeUnixNano},
 		es.ExecutionStatus: {Type: es.FieldTypeInt, IntData: int64(status)},
 		es.HistoryLength:   {Type: es.FieldTypeInt, IntData: historyLength},
-=======
-func getVisibilityMessageForCloseExecution(domainID string, wid, rid string, workflowTypeName string,
-	startTimeUnixNano int64, executionTimeUnixNano int64, endTimeUnixNano int64, closeStatus workflow.WorkflowExecutionCloseStatus,
-	historyLength int64, taskID int64, memo []byte, taskList string, encoding common.EncodingType,
-	searchAttributes map[string][]byte) *indexer.Message {
-
-	msgType := indexer.MessageTypeIndex
-	fields := map[string]*indexer.Field{
-		es.WorkflowType:  {Type: &es.FieldTypeString, StringData: common.StringPtr(workflowTypeName)},
-		es.StartTime:     {Type: &es.FieldTypeInt, IntData: common.Int64Ptr(startTimeUnixNano)},
-		es.ExecutionTime: {Type: &es.FieldTypeInt, IntData: common.Int64Ptr(executionTimeUnixNano)},
-		es.CloseTime:     {Type: &es.FieldTypeInt, IntData: common.Int64Ptr(endTimeUnixNano)},
-		es.CloseStatus:   {Type: &es.FieldTypeInt, IntData: common.Int64Ptr(int64(closeStatus))},
-		es.HistoryLength: {Type: &es.FieldTypeInt, IntData: common.Int64Ptr(historyLength)},
-		es.TaskList:      {Type: &es.FieldTypeString, StringData: common.StringPtr(taskList)},
->>>>>>> 651a26b2
+		es.TaskList:        {Type: es.FieldTypeString, StringData: taskList},
 	}
 	if len(memo) != 0 {
 		fields[es.Memo] = &indexergenpb.Field{Type: es.FieldTypeBinary, BinaryData: memo}
