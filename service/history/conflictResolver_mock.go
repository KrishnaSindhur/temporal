--- conflicted
+++ resolved
@@ -31,13 +31,8 @@
 	reflect "reflect"
 
 	gomock "github.com/golang/mock/gomock"
-<<<<<<< HEAD
+
 	persistence "github.com/temporalio/temporal/common/persistence"
-	reflect "reflect"
-=======
-
-	persistence "github.com/uber/cadence/common/persistence"
->>>>>>> e58ce1a8
 )
 
 // MockconflictResolver is a mock of conflictResolver interface
