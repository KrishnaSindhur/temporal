--- conflicted
+++ resolved
@@ -248,9 +248,8 @@
 
 	retryErr, isRetryError := err.(*serviceerror.RetryTaskV2)
 	s.True(isRetryError)
-<<<<<<< HEAD
 	expectedErr := serviceerror.NewRetryTaskV2(
-		"",
+		resendOnResetWorkflowMessage,
 		s.domainID,
 		s.workflowID,
 		s.newRunID,
@@ -259,15 +258,5 @@
 		incomingFirstEventID,
 		incomingFirstEventVersion,
 	)
-=======
-	expectedErr := &shared.RetryTaskV2Error{
-		Message:         resendOnResetWorkflowMessage,
-		DomainId:        common.StringPtr(s.domainID),
-		WorkflowId:      common.StringPtr(s.workflowID),
-		RunId:           common.StringPtr(s.newRunID),
-		EndEventId:      common.Int64Ptr(incomingFirstEventID),
-		EndEventVersion: common.Int64Ptr(incomingFirstEventVersion),
-	}
->>>>>>> 3973b054
 	s.Equal(retryErr, expectedErr)
 }