--- conflicted
+++ resolved
@@ -56,27 +56,5 @@
 	if err != nil {
 		return &workflow.InternalServiceError{Message: "Failed to add decision scheduled event."}
 	}
-<<<<<<< HEAD
-
-	executionInfo := mutableState.GetExecutionInfo()
-	transferTask := &persistence.DecisionTask{
-		DomainID:   executionInfo.DomainID,
-		TaskList:   di.TaskList,
-		ScheduleID: di.ScheduleID,
-	}
-	mutableState.AddTransferTasks(transferTask)
-
-	if mutableState.IsStickyTaskListEnabled() {
-		tBuilder := newTimerBuilder(timeSource)
-		timerTask := tBuilder.AddScheduleToStartDecisionTimoutTask(
-			di.ScheduleID,
-			di.Attempt,
-			executionInfo.StickyScheduleToStartTimeout,
-		)
-		mutableState.AddTimerTasks(timerTask)
-	}
-
-=======
->>>>>>> 336e32ce
 	return nil
 }